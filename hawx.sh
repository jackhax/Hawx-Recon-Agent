--- conflicted
+++ resolved
@@ -15,11 +15,7 @@
 
 function show_help() {
     echo ""
-<<<<<<< HEAD
     echo "Usage: $0 [--force-build] [--steps N] [--ovpn FILE] [--hosts FILE] [--interactive] <ip|domain|url>"
-=======
-    echo "Usage: $0 [--force-build] [--steps N] [--ovpn FILE] [--hosts FILE] [--interactive] --host <ip|domain> | --website <url>"
->>>>>>> 23bb404e
     echo ""
     echo "Options:"
     echo "  --force-build   Rebuild the Docker image before execution."
@@ -32,14 +28,9 @@
     echo "  --help          Show this help message and exit."
     echo ""
     echo "Example:"
-<<<<<<< HEAD
     echo "  $0 10.10.11.58"
     echo "  $0 example.com"
     echo "  $0 https://example.com"
-=======
-    echo "  $0 --host 10.10.11.58"
-    echo "  $0 --website https://example.com"
->>>>>>> 23bb404e
     exit 0
 }
 
@@ -94,7 +85,6 @@
             TEST_MODE=true
             shift
             ;;
-<<<<<<< HEAD
         *)
             POSITIONAL+=("$1")
             shift
@@ -137,47 +127,6 @@
     TARGET_MODE="host"
 else
     echo "[!] Invalid target: $TARGET"
-=======
-        --host)
-            if [[ -n "$HOST" || -n "$WEBSITE" ]]; then
-                echo "[!] Only one of --host or --website may be specified."
-                exit 1
-            fi
-            if [[ -z "${2:-}" || "$2" =~ ^-- ]]; then
-                echo "[!] Missing value for --host"
-                exit 1
-            fi
-            HOST="$2"
-            shift 2
-            ;;
-        --website)
-            if [[ -n "$HOST" || -n "$WEBSITE" ]]; then
-                echo "[!] Only one of --host or --website may be specified."
-                exit 1
-            fi
-            if [[ -z "${2:-}" || "$2" =~ ^-- ]]; then
-                echo "[!] Missing value for --website"
-                exit 1
-            fi
-            WEBSITE="$2"
-            shift 2
-            ;;
-        *)
-            echo "[!] Unknown or misplaced argument: $1"
-            exit 1
-            ;;
-    esac
-    
-done
-
-# === Validate target ===
-if [[ -z "$HOST" && -z "$WEBSITE" ]]; then
-    echo "[!] You must specify either --host or --website."
-    show_help
-fi
-if [[ -n "$HOST" && -n "$WEBSITE" ]]; then
-    echo "[!] Only one of --host or --website may be specified."
->>>>>>> 23bb404e
     exit 1
 fi
 
@@ -249,19 +198,11 @@
 $DOCKER_NET_OPTS \
 -e STEPS=\"$STEPS\" \
 -e LLM_API_KEY=\"$LLM_API_KEY\""
-<<<<<<< HEAD
 if [[ "$TARGET_MODE" == "host" ]]; then
     DOCKER_CMD+=" -e TARGET_HOST=\"$TARGET\""
 fi
 if [[ "$TARGET_MODE" == "website" ]]; then
     DOCKER_CMD+=" -e TARGET_WEBSITE=\"$TARGET\""
-=======
-if [[ -n "$HOST" ]]; then
-    DOCKER_CMD+=" -e TARGET_HOST=\"$HOST\""
-fi
-if [[ -n "$WEBSITE" ]]; then
-    DOCKER_CMD+=" -e TARGET_WEBSITE=\"$WEBSITE\""
->>>>>>> 23bb404e
 fi
 if [[ "$INTERACTIVE" == true ]]; then
     DOCKER_CMD+=" -e INTERACTIVE=true"
