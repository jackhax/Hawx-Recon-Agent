"""
LLM client for Hawx Recon Agent.

Handles communication with LLM providers (Groq, OpenAI, Ollama), response post-processing,
command deduplication, and executive summary generation.
"""

import json
import os
import re
import requests
from records import Records
import prompt_builder


class LLMClient:
    """
    Client for interacting with a Large Language Model (LLM) provider.

    Supports Groq, OpenAI, OpenRouter and Ollama APIs. Provides methods for querying the LLM,
    repairing malformed responses, deduplicating commands, and generating executive summaries.
    """

    def __init__(
        self,
        api_key=None,
        provider=None,
        model=None,
        base_url=None,
        ollama_host=None,
        context_length=8192,
    ):
        # Validate required LLM provider and model
        if not provider or not model:
            raise ValueError("Both provider and model must be specified.")

        self.provider = provider
        self.api_key = api_key
        self.model = model
        # Always use default base_url for known providers
        if provider == "groq":
            self.base_url = "https://api.groq.com/openai/v1"
        elif provider == "openai":
            self.base_url = "https://api.openai.com/v1"
        elif provider == "openrouter":
            self.base_url = "https://openrouter.ai/api/v1"
        else:
            self.base_url = base_url  # Only use config for unknown/custom providers
        self.host = ollama_host
        self.context_length = context_length or 8192

        # Load available tools for prompt context
        records = Records()
        self.available_tools = records.available_tools

    # ========== Utility Methods ==========
    def _chunk_text_by_tokens(self, text, max_tokens):
        """Split text into chunks based on token count for LLM context limits."""
        tokens = re.findall(r"\w+|\S", text)
        chunks = []
        for i in range(0, len(tokens), max_tokens):
            chunk = "".join(tokens[i: i + max_tokens])
            chunks.append(chunk)
        return chunks

    def _sanitize_llm_output(self, output):
        """Remove markdown/code block wrappers from LLM output."""
        output = output.strip()
        if output.startswith("```json"):
            output = output[7:]
        elif output.startswith("```"):
            output = output[3:]
        if output.endswith("```"):
            output = output[:-3]
        return output

    def _build_chat_payload(self, prompt):
        """Build the payload for chat-based LLM APIs."""
        return {
            "model": self.model,
            "messages": [{"role": "user", "content": prompt}],
        }

    def _build_headers(self):
        """Build HTTP headers for LLM API requests."""
        headers = {
            "Authorization": f"Bearer {self.api_key}",
            "Content-Type": "application/json",
        }
        if self.provider == "openrouter":
            # OpenRouter requires Referer and X-Title headers
            # Change to your app/site if needed
            headers["HTTP-Referer"] = "https://hawx.local"
            headers["X-Title"] = "Hawx Recon Agent"
        return headers

    # ========== LLM Query Methods ==========

    def get_response(self, prompt):
        """Query the configured LLM provider with the given prompt."""
        if self.provider in ("groq", "openai", "openrouter"):
            return self._query_openai(prompt)
        elif self.provider == "ollama":
            return self._query_ollama(prompt)
        else:
            raise NotImplementedError(f"Unsupported provider: {self.provider}")

    def _query_openai(self, prompt):
        """Send a prompt to the OpenAI-compatible API."""
        try:
            url = f"{self.base_url.rstrip('/')}/chat/completions"
            resp = requests.post(
                url,
                headers=self._build_headers(),
                json=self._build_chat_payload(prompt),
            )
            resp.raise_for_status()
            if resp.status_code == 429:
                raise RuntimeError("Rate limit exceeded")
            return resp.json()["choices"][0]["message"]["content"]
        except Exception as exc:
            raise RuntimeError(f"OpenAI request failed: {exc}")

    def _query_ollama(self, prompt):
        """Send a prompt to the Ollama API."""
        try:
            resp = requests.post(
                f"{self.host.rstrip('/')}/api/generate",
                json={"model": self.model, "prompt": prompt, "stream": False},
            )
            resp.raise_for_status()
            return resp.json().get("response", "").strip()
        except Exception as exc:
            raise RuntimeError(f"Ollama request failed: {exc}")

    # ========== Repair & Correction ==========

    def repair_llm_response(self, bad_output):
        """Attempt to repair malformed LLM output by prompting the LLM to fix its own response."""
        prompt = prompt_builder._build_prompt_json_repair(bad_output)
        try:
            fixed = self.get_response(prompt)
            return json.loads(self._sanitize_llm_output(fixed))
        except Exception as exc:
            print("[!] Failed to repair LLM output:", exc)
            return None

<<<<<<< HEAD
    def post_step(self, command, command_output_file, previous_commands=None):
        """Summarize and recommend next steps after running a command, considering previous commands."""
=======
    def post_step(self, command, command_output_file):
        """Summarize and recommend next steps after running a command."""
>>>>>>> 23bb404e
        command_str = " ".join(command)
        previous_commands = previous_commands or []

        try:
            with open(command_output_file, "r", encoding="utf-8") as f:
                command_output = f.read()
        except FileNotFoundError:
            return f"Error: File not found at {command_output_file}"

        tokens = re.findall(r"\w+|\S", command_output)
        # Use chunked prompt if output is too large for LLM context
        if len(tokens) < self.context_length - 1000:
            prompt = prompt_builder._build_prompt_post_step(
                self.available_tools, command_str, command_output, previous_commands
            )
            response = self.get_response(prompt)
        else:
            chunks = self._chunk_text_by_tokens(
                command_output, self.context_length - 1000
            )
            summary_so_far = ""
            for chunk in chunks:
                prompt = prompt_builder._build_prompt_post_step_chunked(
                    self.available_tools, command_str, chunk, summary_so_far
                )
                summary_so_far = self.get_response(prompt)
            response = summary_so_far

        try:
            return json.loads(self._sanitize_llm_output(response))
        except Exception as exc:
            print("[!] LLM output parse error:", exc)
            # Attempt to repair if JSON parsing fails
            return self.repair_llm_response(response)

<<<<<<< HEAD
    def executive_summary(self, base_dir):
=======
    def executive_summary(self, machine_ip):
>>>>>>> 23bb404e
        """Generate a detailed executive summary for the recon session."""
        print("\n\033[94m[*] Preparing Executive Summary...\033[0m\n")
        summary_file = os.path.join(base_dir, "summary.md")
        exploits_file = os.path.join(base_dir, "exploits.txt")

        if not os.path.exists(summary_file):
            print("[!] No summary.md found.")
            return None

        with open(summary_file, "r", encoding="utf-8") as f:
            summary_content = f.read()

        exploits_content = ""
        if os.path.exists(exploits_file):
            with open(exploits_file, "r", encoding="utf-8") as ef:
                exploits_content = ef.read()

        full_input = summary_content + "\n\n" + exploits_content
        tokens = re.findall(r"\w+|\S", full_input)

        # Use chunked prompt if summary is too large
        if len(tokens) < self.context_length - 1000:
            prompt = prompt_builder._build_prompt_exec_summary(
                os.path.basename(base_dir), summary_content, exploits_content
            )
            response = self.get_response(prompt)
        else:
            chunks = self._chunk_text_by_tokens(
                full_input, self.context_length - 1000)
            summary_so_far = ""
            for chunk in chunks:
                prompt = prompt_builder._build_prompt_exec_summary_chunked(
                    os.path.basename(base_dir), chunk, summary_so_far
                )
                summary_so_far = self.get_response(prompt)
            response = summary_so_far

        print("\n[*] Executive Summary:\n")
        print(response)

        # Save the executive summary to a markdown file
        with open(
            os.path.join(base_dir, "summary_exec.md"), "w", encoding="utf-8"
        ) as f:
            f.write(response)

        return response

    def deduplicate_commands(self, commands, layer):
        """Deduplicate and normalize a list of command-line reconnaissance commands."""
        if not commands or not isinstance(commands, list):
            return {"deduplicated_commands": []}
        current_layer = commands[layer] if layer < len(commands) else []
        prior_layers = [cmd for i, layer_cmds in enumerate(
            commands) if i != layer for cmd in layer_cmds]
        prompt = prompt_builder._build_prompt_deduplication(
            current_layer, prior_layers)
        resp = self.get_response(prompt)
        try:
            return json.loads(self._sanitize_llm_output(resp))
        except Exception as exc:
            print("[!] Deduplication LLM output parse error:", exc)
            return self.repair_llm_response(resp)<|MERGE_RESOLUTION|>--- conflicted
+++ resolved
@@ -145,13 +145,9 @@
             print("[!] Failed to repair LLM output:", exc)
             return None
 
-<<<<<<< HEAD
+
     def post_step(self, command, command_output_file, previous_commands=None):
         """Summarize and recommend next steps after running a command, considering previous commands."""
-=======
-    def post_step(self, command, command_output_file):
-        """Summarize and recommend next steps after running a command."""
->>>>>>> 23bb404e
         command_str = " ".join(command)
         previous_commands = previous_commands or []
 
@@ -187,11 +183,7 @@
             # Attempt to repair if JSON parsing fails
             return self.repair_llm_response(response)
 
-<<<<<<< HEAD
     def executive_summary(self, base_dir):
-=======
-    def executive_summary(self, machine_ip):
->>>>>>> 23bb404e
         """Generate a detailed executive summary for the recon session."""
         print("\n\033[94m[*] Preparing Executive Summary...\033[0m\n")
         summary_file = os.path.join(base_dir, "summary.md")
